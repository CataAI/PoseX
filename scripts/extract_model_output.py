--- conflicted
+++ resolved
@@ -4,7 +4,7 @@
 import shutil
 import numpy as np
 import pandas as pd
-# import prody
+import prody
 from Bio.PDB import MMCIFParser, PDBIO
 from biopandas.pdb import PandasPdb
 
@@ -23,12 +23,14 @@
     Returns:
         bool: Whether the conversion is successful
     """
-    mol = Chem.MolFromPDBFile(os.path.join(model_output_folder, f"{pdb_ccd_id}/{pdb_ccd_id}_model_ligand.pdb"), sanitize=False)
+    mol = Chem.MolFromPDBFile(os.path.join(model_output_folder, f"{pdb_ccd_id}/{pdb_ccd_id}_model_ligand.pdb"),
+                              sanitize=False)
     try:
         template = AllChem.MolFromSmiles(ligand_smiles)
         mol = AllChem.AssignBondOrdersFromTemplate(template, mol)
     except Exception as e:
-        mol = Chem.MolFromPDBFile(os.path.join(model_output_folder, f"{pdb_ccd_id}/{pdb_ccd_id}_model_ligand.pdb"), sanitize=False)
+        mol = Chem.MolFromPDBFile(os.path.join(model_output_folder, f"{pdb_ccd_id}/{pdb_ccd_id}_model_ligand.pdb"),
+                                  sanitize=False)
         print(f"Error assigning bond orders for ligand {pdb_ccd_id}: {e}")
 
     try:
@@ -109,7 +111,8 @@
 
         # Parse the MMCIFFile to PDB
         parser = MMCIFParser()
-        structure = parser.get_structure(pdb_ccd_id, os.path.join(args.output_folder, f"{pdb_ccd_id}/pred.model_idx_{best_model_idx}.cif"))
+        structure = parser.get_structure(pdb_ccd_id, os.path.join(args.output_folder,
+                                                                  f"{pdb_ccd_id}/pred.model_idx_{best_model_idx}.cif"))
         print("best_model_idx: ", best_model_idx)
 
         for model in structure:
@@ -196,7 +199,7 @@
     print("Number of Benchmark Data: ", len(docking_data))
 
     error_process_ligand_ids = []
-    
+
     for _, row in docking_data.iterrows():
         print(f"Processing {row['PDB_CCD_ID']}")
         pdb_ccd_id = row["PDB_CCD_ID"]
@@ -262,7 +265,6 @@
         output_dir = os.path.join(args.output_folder, pdb_ccd_id)
         output_pdb_path = os.path.join(output_dir, f"{pdb_ccd_id}_model_protein.pdb")
         output_sdf_path = os.path.join(output_dir, f"{pdb_ccd_id}_model_ligand.sdf")
-<<<<<<< HEAD
         try:
             matching_protein_files = glob.glob(
                 os.path.join(args.output_folder, pdb_ccd_id, "index0_idx_0", f"rank1_receptor*"))
@@ -275,19 +277,6 @@
         except Exception as e:
             error_process_ligand_ids.append(pdb_ccd_id)
             print(f"Error processing ligand for {pdb_ccd_id}: {e}")
-=======
-        success = False
-        for i in range(1, 10):
-            matching_protein_files = glob.glob(os.path.join(args.output_folder, pdb_ccd_id, "index0_idx_0", f"rank{i}_receptor*"))
-            matching_ligand_files = glob.glob(os.path.join(args.output_folder, pdb_ccd_id, "index0_idx_0", f"rank{i}_ligand*"))
-            if len(matching_protein_files) == 1 and len(matching_ligand_files) == 1:
-                shutil.copy(matching_protein_files[0], output_pdb_path)
-                shutil.copy(matching_ligand_files[0], output_sdf_path)
-                success = True
-                break
-        if not success:
-            error_process_ligand_ids.append(pdb_ccd_id)
->>>>>>> 7f4d365e
 
     print(f"Number of Error Process Ligand IDs: {len(error_process_ligand_ids)}")
     print(f"Error Process Ligand IDs: {error_process_ligand_ids}")
@@ -398,60 +387,6 @@
 
         output_pdb_path = os.path.join(output_dir, f"{pdb_ccd_id}_model_protein.pdb")
         input_sdf_path = os.path.join(output_dir, f"{pdb_ccd_id}_ligand.sdf")
-        output_sdf_path = os.path.join(output_dir, f"{pdb_ccd_id}_model_ligand.sdf")
-        try:
-            # suppl = Chem.SDMolSupplier(input_sdf_path)
-            # mol = suppl[0]
-            # writer = Chem.SDWriter(output_sdf_path)
-            # writer.write(mol, confId=0)
-            shutil.copy(input_sdf_path, output_sdf_path)
-            shutil.copy(row["PROTEIN_PDB_PATH"], output_pdb_path)
-        except Exception as e:
-            error_process_ligand_ids.append(pdb_ccd_id)
-            print(f"Error processing ligand for {pdb_ccd_id}: {e}")
-
-    print(f"Number of Error Process Ligand IDs: {len(error_process_ligand_ids)}")
-    print(f"Error Process Ligand IDs: {error_process_ligand_ids}")
-
-
-def extract_unimol_output(args: argparse.Namespace):
-    docking_data = pd.read_csv(args.input_file)
-    print("Number of Posebusters Data: ", len(docking_data))
-    error_process_ligand_ids = []
-    for _, row in docking_data.iterrows():
-        print(f"Processing {row['PDB_CCD_ID']}")
-        pdb_ccd_id = row["PDB_CCD_ID"]
-        output_dir = os.path.join(args.output_folder, pdb_ccd_id)
-        os.makedirs(output_dir, exist_ok=True)
-
-        output_pdb_path = os.path.join(output_dir, f"{pdb_ccd_id}_model_protein.pdb")
-        input_sdf_path = os.path.join(output_dir, "ligand_predict.sdf")
-        output_sdf_path = os.path.join(output_dir, f"{pdb_ccd_id}_model_ligand.sdf")
-        try:
-            shutil.copy(row["PROTEIN_PDB_PATH"], output_pdb_path)
-            shutil.copy(input_sdf_path, output_sdf_path)
-        except Exception as e:
-            error_process_ligand_ids.append(pdb_ccd_id)
-            print(f"Error processing ligand for {pdb_ccd_id}: {e}")
-
-    print(f"Number of Error Process Ligand IDs: {len(error_process_ligand_ids)}")
-    print(f"Error Process Ligand IDs: {error_process_ligand_ids}")
-
-
-def extract_interformer_output(args: argparse.Namespace):
-    docking_data = pd.read_csv(args.input_file)
-    print("Number of Posebusters Data: ", len(docking_data))
-    error_process_ligand_ids = []
-    temp_output_dir = os.path.join(os.path.dirname(args.output_folder), "input")
-    for _, row in docking_data.iterrows():
-        print(f"Processing {row['PDB_CCD_ID']}")
-        pdb_ccd_id = row["PDB_CCD_ID"]
-        pdb = row["PDB_ID"]
-        output_dir = os.path.join(args.output_folder, pdb_ccd_id)
-        os.makedirs(output_dir, exist_ok=True)
-
-        output_pdb_path = os.path.join(output_dir, f"{pdb_ccd_id}_model_protein.pdb")
-        input_sdf_path = os.path.join(temp_output_dir, pdb_ccd_id, f"infer/ligand_reconstructing/{pdb}_docked.sdf")
         output_sdf_path = os.path.join(output_dir, f"{pdb_ccd_id}_model_ligand.sdf")
         try:
             suppl = Chem.SDMolSupplier(input_sdf_path)
@@ -467,6 +402,59 @@
     print(f"Error Process Ligand IDs: {error_process_ligand_ids}")
 
 
+def extract_unimol_output(args: argparse.Namespace):
+    docking_data = pd.read_csv(args.input_file)
+    print("Number of Posebusters Data: ", len(docking_data))
+    error_process_ligand_ids = []
+    for _, row in docking_data.iterrows():
+        print(f"Processing {row['PDB_CCD_ID']}")
+        pdb_ccd_id = row["PDB_CCD_ID"]
+        output_dir = os.path.join(args.output_folder, pdb_ccd_id)
+        os.makedirs(output_dir, exist_ok=True)
+
+        output_pdb_path = os.path.join(output_dir, f"{pdb_ccd_id}_model_protein.pdb")
+        input_sdf_path = os.path.join(output_dir, "ligand_predict.sdf")
+        output_sdf_path = os.path.join(output_dir, f"{pdb_ccd_id}_model_ligand.sdf")
+        try:
+            shutil.copy(row["PROTEIN_PDB_PATH"], output_pdb_path)
+            shutil.copy(input_sdf_path, output_sdf_path)
+        except Exception as e:
+            error_process_ligand_ids.append(pdb_ccd_id)
+            print(f"Error processing ligand for {pdb_ccd_id}: {e}")
+
+    print(f"Number of Error Process Ligand IDs: {len(error_process_ligand_ids)}")
+    print(f"Error Process Ligand IDs: {error_process_ligand_ids}")
+
+
+def extract_interformer_output(args: argparse.Namespace):
+    docking_data = pd.read_csv(args.input_file)
+    print("Number of Posebusters Data: ", len(docking_data))
+    error_process_ligand_ids = []
+    temp_output_dir = os.path.join(os.path.dirname(args.output_folder), "input")
+    for _, row in docking_data.iterrows():
+        print(f"Processing {row['PDB_CCD_ID']}")
+        pdb_ccd_id = row["PDB_CCD_ID"]
+        pdb = pdb_ccd_id.split("_")[0]
+        output_dir = os.path.join(args.output_folder, pdb_ccd_id)
+        os.makedirs(output_dir, exist_ok=True)
+
+        output_pdb_path = os.path.join(output_dir, f"{pdb_ccd_id}_model_protein.pdb")
+        input_sdf_path = os.path.join(temp_output_dir, pdb_ccd_id, f"infer/ligand_reconstructing/{pdb}_docked.sdf")
+        output_sdf_path = os.path.join(output_dir, f"{pdb_ccd_id}_model_ligand.sdf")
+        try:
+            suppl = Chem.SDMolSupplier(input_sdf_path)
+            mol = suppl[0]
+            writer = Chem.SDWriter(output_sdf_path)
+            writer.write(mol, confId=0)
+            shutil.copy(row["PROTEIN_PDB_PATH"], output_pdb_path)
+        except Exception as e:
+            error_process_ligand_ids.append(pdb_ccd_id)
+            print(f"Error processing ligand for {pdb_ccd_id}: {e}")
+
+    print(f"Number of Error Process Ligand IDs: {len(error_process_ligand_ids)}")
+    print(f"Error Process Ligand IDs: {error_process_ligand_ids}")
+
+
 def extract_equibind_output(args: argparse.Namespace):
     docking_data = pd.read_csv(args.input_file)
     print("Number of Posebusters Data: ", len(docking_data))
@@ -481,8 +469,102 @@
         input_sdf_path = os.path.join(output_dir, "lig_equibind_corrected.sdf")
         output_sdf_path = os.path.join(output_dir, f"{pdb_ccd_id}_model_ligand.sdf")
         try:
-            shutil.copy(row["PROTEIN_PDB_PATH"], output_pdb_path)
+            supplier = Chem.SDMolSupplier(input_sdf_path, sanitize=False, removeHs=False)
+            mol = supplier[0]
+            mol = Chem.RemoveHs(mol, sanitize=False)
+            writer = Chem.SDWriter(output_sdf_path)
+            writer.write(mol, confId=0)
+            shutil.copy(row["PROTEIN_PDB_PATH"], output_pdb_path)
+            # shutil.copy(input_sdf_path, output_sdf_path)
+        except Exception as e:
+            error_process_ligand_ids.append(pdb_ccd_id)
+            print(f"Error processing ligand for {pdb_ccd_id}: {e}")
+
+    print(f"Number of Error Process Ligand IDs: {len(error_process_ligand_ids)}")
+    print(f"Error Process Ligand IDs: {error_process_ligand_ids}")
+
+
+def extract_protenix_output(args: argparse.Namespace):
+    docking_data = pd.read_csv(args.input_file)
+    print("Number of Benchmark Data: ", len(docking_data))
+
+    error_process_ligand_ids = []
+
+    for _, row in docking_data.iterrows():
+        print(f"Processing {row['PDB_CCD_ID']}")
+        pdb_ccd_id = row["PDB_CCD_ID"]
+        ligand_smiles = row["LIGAND_SMILES"]
+
+        if not os.path.exists(os.path.join(args.output_folder, f"{pdb_ccd_id}")):
+            print(f"Directory {pdb_ccd_id} does not exist")
+            continue
+
+        # Parse the MMCIFFile
+        pdb = prody.parseMMCIF(
+            os.path.join(args.output_folder, f"{pdb_ccd_id}/seed_101/predictions/{pdb_ccd_id}_seed_101_sample_0.cif"))
+        protein = pdb.select("protein")
+        ligand = pdb.select("not (protein or nucleotide or water)")
+
+        prody.writePDB(os.path.join(args.output_folder, f"{pdb_ccd_id}/{pdb_ccd_id}_model_protein.pdb"), protein)
+        prody.writePDB(os.path.join(args.output_folder, f"{pdb_ccd_id}/{pdb_ccd_id}_model_ligand.pdb"), ligand)
+
+        # Replace the ligand ID from LIG_Z to LIG
+        with open(os.path.join(args.output_folder, f"{pdb_ccd_id}/{pdb_ccd_id}_model_ligand.pdb"), 'r') as f:
+            content = f.read()
+        content = content.replace("101", "LIG")
+        with open(os.path.join(args.output_folder, f"{pdb_ccd_id}/{pdb_ccd_id}_model_ligand.pdb"), 'w') as f:
+            f.write(content)
+
+        # Convert the ligand PDB to SDF
+        convert_success = convert_ligand_pdb_to_sdf(args.output_folder, pdb_ccd_id, ligand_smiles)
+        if not convert_success:
+            print(f"Error processing ligand for {pdb_ccd_id}")
+            error_process_ligand_ids.append(pdb_ccd_id)
+            continue
+    print(f"Number of Error Process Ligand IDs: {len(error_process_ligand_ids)}")
+    print(f"Error Process Ligand IDs: {error_process_ligand_ids}")
+
+
+def extract_surfdock_output(args: argparse.Namespace):
+    docking_data = pd.read_csv(args.input_file)
+    print("Number of Posebusters Data: ", len(docking_data))
+    error_process_ligand_ids = []
+    surfdock_output_dir = os.path.join(args.output_folder, "SurfDock_docking_result")
+    for _, row in docking_data.iterrows():
+        print(f"Processing {row['PDB_CCD_ID']}")
+        pdb_ccd_id = row["PDB_CCD_ID"]
+        output_dir = os.path.join(args.output_folder, pdb_ccd_id)
+        os.makedirs(output_dir, exist_ok=True)
+
+        matched_dir = ""
+        found = 0
+        for matched_dir in os.listdir(surfdock_output_dir):
+            if pdb_ccd_id in matched_dir:
+                found = 1
+                break
+        if found == 0:
+            error_process_ligand_ids.append(pdb_ccd_id)
+            print(f"Error processing ligand for {pdb_ccd_id}")
+            continue
+
+        sdf_file = ""
+        found = 0
+        for sdf_file in os.listdir(os.path.join(surfdock_output_dir, matched_dir)):
+            if "rank_1_" in sdf_file:
+                found = 1
+                break
+        if found == 0:
+            error_process_ligand_ids.append(pdb_ccd_id)
+            print(f"Error processing ligand for {pdb_ccd_id}")
+            continue
+
+        input_sdf_path = os.path.join(surfdock_output_dir, matched_dir, sdf_file)
+
+        output_pdb_path = os.path.join(output_dir, f"{pdb_ccd_id}_model_protein.pdb")
+        output_sdf_path = os.path.join(output_dir, f"{pdb_ccd_id}_model_ligand.sdf")
+        try:
             shutil.copy(input_sdf_path, output_sdf_path)
+            shutil.copy(row["PROTEIN_PDB_PATH"], output_pdb_path)
         except Exception as e:
             error_process_ligand_ids.append(pdb_ccd_id)
             print(f"Error processing ligand for {pdb_ccd_id}: {e}")
@@ -520,6 +602,10 @@
         extract_interformer_output(args)
     elif args.model_type == "equibind":
         extract_equibind_output(args)
+    elif args.model_type == "protenix":
+        extract_protenix_output(args)
+    elif args.model_type == "surfdock":
+        extract_surfdock_output(args)
     else:
         raise ValueError(f"Unsupported model type: {args.model_type}")
 
